--- conflicted
+++ resolved
@@ -7,22 +7,10 @@
 use serde::{Deserialize, Serialize};
 use timeline_lib::{
     api::{
-<<<<<<< HEAD
-        commit_command::create_new_commit,
-        get_current_branch,
-        get_current_commit::{self, get_current_commit},
-        init_command,
-        list_branches_command::list_braches,
-        log_checkpoints_command::list_checkpoints,
-        new_branch_command::create_new_branch,
-        restore_command::restore_checkpoint,
-        switch_command::switch_branches,
-=======
         commit_command::create_new_commit, get_current_branch,
         get_current_commit::get_current_commit, init_command, list_branches_command::list_braches,
         log_checkpoints_command::list_checkpoints, new_branch_command::create_new_branch,
         restore_command::restore_checkpoint, switch_command::switch_branches,
->>>>>>> 9bc88bc1
     },
     db::db_ops::DBError,
 };
@@ -183,12 +171,7 @@
 #[get("/commit/current/{db_path}")]
 pub async fn read_current_commit_hash(path: web::Path<(String,)>) -> impl Responder {
     let (db_path,) = path.into_inner();
-<<<<<<< HEAD
-    let result = error_if_not_exists(&db_path)
-        .and_then(|_| get_current_commit::get_current_commit(&db_path));
-=======
     let result = error_if_not_exists(&db_path).and_then(|_| get_current_commit(&db_path));
->>>>>>> 9bc88bc1
     match result {
         Ok(branch) => HttpResponse::Ok().json(branch),
         Err(err) => {
